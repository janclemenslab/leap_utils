from matplotlib.colors import Colormap
import matplotlib.pyplot as plt
import numpy as np



def color_confmaps(confmaps, cmap='gist_rainbow') -> (np.array, np.array):
    """Color code different layers in a confidence maps.

    Usage:
        confmaps_merge, colors = color_confmaps(confmaps, cmap='Set3')
        plt.imshow(confmaps_merge)

    Args:
        confmaps
        cmap - str, cmap object, nparray
    Returns:
        colored_maps
        colors
    """
    if isinstance(cmap, str):  # name of colormap
        cm = plt.get_cmap(cmap)
        cols = np.array(cm(np.linspace(0, 1, confmaps.shape[-1])))
    elif isinstance(cmap, Colormap):  # colormap object
        cm = cmap
        cols = np.array(cm(np.linspace(0, 1, confmaps.shape[-1])))
    elif isinstance(cmap, np.ndarray):  # col vals
        cols = cmap

    colors = cols[..., :3]  # remove alpha channel form colors
    color_confmaps = np.zeros((*confmaps.shape[:2], 3))

    for mp in range(confmaps.shape[-1]):
        color_confmaps += confmaps[..., mp:mp+1] * colors[mp:mp+1, :]
    return color_confmaps, colors


def confmaps(confmaps, cmap='gist_rainbow'):
    confmaps_merge, colors = color_confmaps(confmaps, cmap)
    plt.imshow(confmaps_merge)


def boxpos(box, pos, cols=None):
    """Plot box and overlay with positions.

    Args:
        box: image
        pos: positions of tracked points in box
        cols: color for each tracked point (defaults to 'gist_rainbow' color map)
    """
    if cols is None:
        cm = plt.get_cmap('gist_rainbow')
        cols = np.array(cm(np.linspace(0, 1, pos.shape[0])))
    plt.imshow(box, cmap='gray')
    plt.scatter(pos[:, 1], pos[:, 0], c=cols)


def joint_distributions(positions, type):
    # check seaborn gallery:
    # https://seaborn.pydata.org/examples/multiple_joint_kde.html
    # https://seaborn.pydata.org/examples/cubehelix_palette.html
    pass


def annotate(frame, positions):
    """Annotate frame.
<<<<<<< HEAD

    Args:
        frame: [width, height, channels]
        positions: [nb.pos, x/y]
    """
    import cv2
    nb_pos = positions.shape[0]

    colors = np.zeros((1, nb_pos, 3), np.uint8)
    colors[0, :] = 220
    colors[0, :, 0] = np.arange(0, 180, 180.0/nb_pos)
    colors = cv2.cvtColor(colors, cv2.COLOR_HSV2BGR)[0].astype(np.float32) / 255.0
    colors = [list(map(float, thisColor)) for thisColor in colors]

    cm = plt.get_cmap('gist_rainbow')
    cols = np.array(cm(np.linspace(0, 1, nb_pos)))*255
    colors = cols[..., :3].astype(np.float32).tolist()
    for idx, pos in enumerate(positions):
        # import ipdb; ipdb.set_trace()
        print(colors[idx])
        cv2.circle(frame, (int(pos[1]), int(pos[0])), radius=4, color=colors[idx], thickness=1)
    return frame


=======

    Args:
        frame: [width, height, channels]
        positions: [nb.pos, x/y]
    """
    import cv2
    nb_pos = positions.shape[0]
   
    colors = np.zeros((1, nb_pos, 3), np.uint8)
    colors[0, :] = 220
    colors[0, :, 0] = np.arange(0, 180, 180.0/nb_pos)
    colors = cv2.cvtColor(colors, cv2.COLOR_HSV2BGR)[0].astype(np.float32) / 255.0
    colors = [list(map(float, thisColor)) for thisColor in colors]

    cm = plt.get_cmap('gist_rainbow')
    cols = np.array(cm(np.linspace(0, 1, nb_pos)))*255
    colors = cols[..., :3].astype(np.float32).tolist()
    for idx, pos in enumerate(positions):
        # import ipdb; ipdb.set_trace()
        print(colors[idx])
        cv2.circle(frame, (int(pos[1]), int(pos[0])), radius=4, color=colors[idx], thickness=1)
    return frame


>>>>>>> 786219f9
def vplay(frames: np.array, idx: np.array = None, positions: np.array = None, moviemode: bool = False):
    """Plots boxes, either in a movie (moviemode = True) or frame by frame (moviemode = False)

    Args:
        frames: [nb_frames, widht, height, channels] (output from export_boxes).
        idx: ...
        positions: [nb_frames, x/y]
        moviemode: auto play or advance/rewind via 'd' and 's'
    """
    import cv2

    if idx is None:
        idx = range(len(frames))

    if len(idx) == len(frames)/2:
        ridx = np.zeros(len(frames), dtype=int)
        ridx[::2], ridx[1::2] = idx, idx
        idx = ridx
<<<<<<< HEAD

    nb_chans = frames.shape[3]

=======
        
    nb_chans = frames.shape[3]
    
>>>>>>> 786219f9
    ii = 0
    while True:
        frame = frames[ii, ...]
        if nb_chans == 1:
            frame = np.concatenate((frame, frame, frame), axis=2)
        if positions is not None:
            frame = annotate(frame, positions[ii, ...])
        cv2.putText(frame, str(idx[ii]), (12, 12), cv2.FONT_HERSHEY_DUPLEX, 0.5, (0, 0, 250), lineType=4)
        cv2.imshow('movie', frame)
        ii += 1

        if moviemode:
            if cv2.waitKey(1) & 0xFF == ord('q'):
                cv2.destroyAllWindows()
                break

            if ii >= len(frames)-1:
                ii = 0

        else:
            wkey = cv2.waitKey(0)
            if wkey & 0xFF == ord('q'):
                cv2.destroyAllWindows()
                break
            elif wkey & 0xFF == ord('d'):
                ii += 1
            elif wkey & 0xFF == ord('a'):
                ii -= 1

            if ii > len(frames)-1:
                ii = 0
            elif ii < 0:
                ii = len(frames)-1<|MERGE_RESOLUTION|>--- conflicted
+++ resolved
@@ -64,7 +64,6 @@
 
 def annotate(frame, positions):
     """Annotate frame.
-<<<<<<< HEAD
 
     Args:
         frame: [width, height, channels]
@@ -88,33 +87,7 @@
         cv2.circle(frame, (int(pos[1]), int(pos[0])), radius=4, color=colors[idx], thickness=1)
     return frame
 
-
-=======
-
-    Args:
-        frame: [width, height, channels]
-        positions: [nb.pos, x/y]
-    """
-    import cv2
-    nb_pos = positions.shape[0]
-   
-    colors = np.zeros((1, nb_pos, 3), np.uint8)
-    colors[0, :] = 220
-    colors[0, :, 0] = np.arange(0, 180, 180.0/nb_pos)
-    colors = cv2.cvtColor(colors, cv2.COLOR_HSV2BGR)[0].astype(np.float32) / 255.0
-    colors = [list(map(float, thisColor)) for thisColor in colors]
-
-    cm = plt.get_cmap('gist_rainbow')
-    cols = np.array(cm(np.linspace(0, 1, nb_pos)))*255
-    colors = cols[..., :3].astype(np.float32).tolist()
-    for idx, pos in enumerate(positions):
-        # import ipdb; ipdb.set_trace()
-        print(colors[idx])
-        cv2.circle(frame, (int(pos[1]), int(pos[0])), radius=4, color=colors[idx], thickness=1)
-    return frame
-
-
->>>>>>> 786219f9
+  
 def vplay(frames: np.array, idx: np.array = None, positions: np.array = None, moviemode: bool = False):
     """Plots boxes, either in a movie (moviemode = True) or frame by frame (moviemode = False)
 
@@ -133,15 +106,9 @@
         ridx = np.zeros(len(frames), dtype=int)
         ridx[::2], ridx[1::2] = idx, idx
         idx = ridx
-<<<<<<< HEAD
 
     nb_chans = frames.shape[3]
 
-=======
-        
-    nb_chans = frames.shape[3]
-    
->>>>>>> 786219f9
     ii = 0
     while True:
         frame = frames[ii, ...]
