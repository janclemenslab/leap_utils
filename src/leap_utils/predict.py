from typing import Sequence, Union
import logging

import keras
import numpy as np


def load_network(model_path: str, weights_path: str = None, image_size: Sequence = None):
    """Load network from file.

    Args:
        model_path - save with keras.save_model
        weights_path - optional - load custom weights
        image_size - optional - re-compile network to accept different image sizes
    Returns:
        keras model
    """
    if image_size and len(image_size) == 3:
        logging.warning(f'image_size should be 2D (width x height) but as {len(image_size)} values ({image_size}). Removing last dimension assuming it corresponds to the number of channels.')
        image_size = image_size[:-1]

    logging.info(f"loading model architecture from {model_path}")
    from keras.models import load_model as keras_load_model
    from keras.models import Model
    from keras.layers import Input

    m = keras_load_model(model_path)
    input_size = m.layers[0].input_shape[1:-1]
    input_channels = m.layers[0].input_shape[-1]
    if weights_path:
        logging.info(f"loading model weights from {weights_path}")
        m.load_weights(weights_path)
    if image_size and not np.all(image_size == input_size):
        logging.info(f"changing input image size from {input_size} to {image_size}")
        newInput = Input(batch_shape=(None, *image_size, input_channels))
        newOutputs = m(newInput)
        m = Model(newInput, newOutputs)
    return m


def predict_confmaps(network: Union[str, keras.models.Model], boxes: np.array) -> np.array:
    """Predict confidence maps from images.

    Args:
        model: keras model
        images: image - [nbox, w, h, chans]
    Returns:
        conf maps
    """
    if boxes.ndim is not 4:
        raise ValueError(f'`boxes` needs to be 4D - (nboxes, width, height, channels) - but has shape {boxes.shape}.')

    if isinstance(network, str):
<<<<<<< HEAD
        network = load_network(network, image_size=boxes.shape[1:4])  # this shold return a compiled network

    input_size = network.input_shape[-3:-1]
    input_channels = network.input_shape[-1]
    if boxes.shape[-1] != input_channels:
        raise ValueError(f'the network expects {input_channels} channels but boxes have {boxes.shape[-1]}.')
    if boxes.shape[-3:-1] != input_size:
        raise ValueError(f'the network expects images of size {input_size} but boxes are of size {boxes.shape[-3:-1]}.')
=======
        network = load_network(network, input_shape=boxes.shape[1:4])  # this should return a compiled network
>>>>>>> dd4db475

    confmaps = network.predict_on_batch(boxes)

    return confmaps<|MERGE_RESOLUTION|>--- conflicted
+++ resolved
@@ -51,8 +51,7 @@
         raise ValueError(f'`boxes` needs to be 4D - (nboxes, width, height, channels) - but has shape {boxes.shape}.')
 
     if isinstance(network, str):
-<<<<<<< HEAD
-        network = load_network(network, image_size=boxes.shape[1:4])  # this shold return a compiled network
+        network = load_network(network, image_size=boxes.shape[1:4])  # this should return a compiled network
 
     input_size = network.input_shape[-3:-1]
     input_channels = network.input_shape[-1]
@@ -60,9 +59,6 @@
         raise ValueError(f'the network expects {input_channels} channels but boxes have {boxes.shape[-1]}.')
     if boxes.shape[-3:-1] != input_size:
         raise ValueError(f'the network expects images of size {input_size} but boxes are of size {boxes.shape[-3:-1]}.')
-=======
-        network = load_network(network, input_shape=boxes.shape[1:4])  # this should return a compiled network
->>>>>>> dd4db475
 
     confmaps = network.predict_on_batch(boxes)
 
